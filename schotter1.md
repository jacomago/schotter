--- conflicted
+++ resolved
@@ -69,12 +69,7 @@
 
 The template is a great starting point, and running it shows we have everything set up correctly. Now we'll change it to draw something that looks like Schotter. 
 
-<<<<<<< HEAD
-```
-nannou::sketch(view).size(WIDTH, HEIGHT).loop_mode(LoopMode::loop_once()).run()
-```
-
-In the view function, the "draw.background" line is useful, but let's change "PLUM" to "SNOW" to make a white background (but not completely white). 
+First, in the view function, the "draw.background" line is useful, but let's change "PLUM" to "SNOW" to make a white background (but not completely white). 
 
 ```
 draw.background().color(SNOW);
@@ -85,9 +80,6 @@
 ```diff
 -draw.ellipse().color(STEELBLUE);
 ```
-=======
-First, in the view function, the "draw.background" line is useful, but let's change "PLUM" to "SNOW" to make a white background (but not completely white). We don't need a circle, so let's delete the "draw.ellipse" line; we'll code the schotter logic in its place.
->>>>>>> d9c642f8
 
 Before we start coding the schotter logic, we need to set up the coordinate system we want to use. The Draw interface we get from the App will have the origin in the center with a scale of one pixel per unit, positive *x* to the right, and positive *y* to the top. We need to rescale that coordinate system to have *size* pixels per unit (*size* is the length of each side of the squares), move the origin to where we want to put the top left square, and flip *y* so positive values go down. Now is the time to do that!
 
